--- conflicted
+++ resolved
@@ -7,14 +7,6 @@
 from telegram.ext import Application, CommandHandler, MessageHandler, CallbackQueryHandler, ConversationHandler, filters, ContextTypes
 from sheets_manager import GoogleSheetsManager
 from config import BOT_TOKEN, CLINIC_INFO, SPECIALIZATIONS, DOCTORS, AVAILABLE_TIMES, ADMIN_ID
-<<<<<<< HEAD
-from excel_manager import ExcelManager
-try:
-    from sheets_manager import SheetsManager
-except Exception:
-    SheetsManager = None
-=======
->>>>>>> 0425732f
 
 # Настройка логирования
 logging.basicConfig(
@@ -27,16 +19,8 @@
 CHOOSING_SPECIALIZATION, CHOOSING_DOCTOR, CHOOSING_DATE, CHOOSING_TIME, ENTERING_NAME, ENTERING_PHONE = range(6)
 REVIEW_RATING, REVIEW_TEXT = range(2)
 
-<<<<<<< HEAD
-# Инициализация хранилища: Google Sheets при наличии конфигурации, иначе Excel
-if SheetsManager is not None and os.getenv('GOOGLE_SHEETS_ID'):
-    excel_manager = SheetsManager()
-else:
-    excel_manager = ExcelManager()
-=======
 # Инициализация менеджера Google Sheets
 sheets_manager = GoogleSheetsManager()
->>>>>>> 0425732f
 
 # Словарь для хранения данных пользователей
 user_data = {}
@@ -891,21 +875,6 @@
             return
         
         try:
-<<<<<<< HEAD
-            # Excel-файл: отправляем документ
-            if hasattr(excel_manager, 'filename') and excel_manager.filename and os.path.exists(getattr(excel_manager, 'filename', '')):
-                await update.message.reply_document(document=open(excel_manager.filename, 'rb'))
-                return
-            # Google Sheets: отправляем ссылку на таблицу
-            if hasattr(excel_manager, 'spreadsheet'):
-                sheet_url = getattr(excel_manager.spreadsheet, 'url', None)
-                if not sheet_url and hasattr(excel_manager, 'spreadsheet_id'):
-                    sheet_url = f"https://docs.google.com/spreadsheets/d/{excel_manager.spreadsheet_id}"
-                if sheet_url:
-                    await update.message.reply_text(f"Ссылка на таблицу: {sheet_url}")
-                    return
-            await update.message.reply_text("Не удалось найти источник данных для экспорта.")
-=======
             # Отправляем ссылку на Google Sheets
             spreadsheet_url = sheets_manager.get_spreadsheet_url()
             if spreadsheet_url:
@@ -914,7 +883,6 @@
                 )
             else:
                 await update.message.reply_text("❌ Не удалось получить ссылку на Google таблицу")
->>>>>>> 0425732f
         except Exception as e:
             await update.message.reply_text(f"❌ Ошибка экспорта: {e}")
     
